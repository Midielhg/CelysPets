import React, { useState, useEffect, useCallback } from 'react';
import { Search, Edit, Trash2, Users, UserCheck, UserCog, Shield } from 'lucide-react';
import CreateUserModal from './CreateUserModal';
import EditUserModal from './EditUserModal';
import DeleteUserModal from './DeleteUserModal';
import { apiUrl } from '../../config/api';

interface User {
  id: number;
  name: string;
  email: string;
  role: 'client' | 'admin' | 'groomer';
  createdAt?: string;
  updatedAt?: string;
}

interface UserStats {
  overview: {
    admins: number;
    clients: number;
    groomers: number;
    users: number;
  };
  recentUsers: User[];
  totalUsers: number;
}

interface Pagination {
  page: number;
  limit: number;
  total: number;
  totalPages: number;
  hasMore: boolean;
}

const UserManagement: React.FC = () => {
  const [users, setUsers] = useState<User[]>([]);
  const [userStats, setUserStats] = useState<UserStats | null>(null);
  const [pagination, setPagination] = useState<Pagination | null>(null);
  const [loading, setLoading] = useState(true);
  const [error, setError] = useState<string | null>(null);
  
  // Filters and search
  const [searchTerm, setSearchTerm] = useState('');
  const [roleFilter, setRoleFilter] = useState('all');
  const [currentPage, setCurrentPage] = useState(1);
  
  // Modal states
  const [isCreateModalOpen, setIsCreateModalOpen] = useState(false);
  const [isEditModalOpen, setIsEditModalOpen] = useState(false);
  const [isDeleteModalOpen, setIsDeleteModalOpen] = useState(false);
  const [selectedUser, setSelectedUser] = useState<User | null>(null);
  
  // Selected users for bulk operations
  const [selectedUserIds, setSelectedUserIds] = useState<number[]>([]);

  const fetchUsers = useCallback(async (page = 1, search = '', role = 'all') => {
    try {
      setLoading(true);
      const params = new URLSearchParams({
        page: page.toString(),
        limit: '10',
        ...(search && { search }),
        ...(role !== 'all' && { role })
      });

      const token = localStorage.getItem('auth_token');
      const url = apiUrl(`/users?${params}`);
      console.log('🔗 Fetching users from:', url);
      
      const response = await fetch(url, {
        headers: {
          'Content-Type': 'application/json',
          'Authorization': `Bearer ${token}`
        }
      });

      console.log('📡 Users API Response status:', response.status);
      console.log('📡 Users API Response headers:', response.headers);

      if (!response.ok) {
        const errorText = await response.text();
        console.error('❌ Users API Error Response:', errorText);
        throw new Error(`Failed to fetch users: ${response.status} - ${errorText}`);
      }

      const data = await response.json();
      console.log('📦 Users API Response data:', data);
      
      if (!data || typeof data !== 'object') {
        throw new Error('Invalid response format - not an object');
      }
      
      if (!data.users) {
        console.error('❌ Missing users property in response:', data);
        throw new Error('Invalid response format - missing users property');
      }
      
      setUsers(data.users);
      setPagination(data.pagination);
      setError(null);
    } catch (err) {
      console.error('❌ fetchUsers error:', err);
      setError(err instanceof Error ? err.message : 'Failed to fetch users');
    } finally {
      setLoading(false);
    }
  }, []); // Empty dependency array since we don't want this to recreate on every render

  const fetchUserStats = useCallback(async () => {
    try {
      const token = localStorage.getItem('auth_token');
      const url = apiUrl('/users/stats/overview');
      console.log('🔗 Fetching user stats from:', url);
      
      const response = await fetch(url, {
        headers: {
          'Content-Type': 'application/json',
          'Authorization': `Bearer ${token}`
        }
      });

      console.log('📡 User Stats API Response status:', response.status);

      if (!response.ok) {
        const errorText = await response.text();
        console.error('❌ User Stats API Error Response:', errorText);
        throw new Error(`Failed to fetch user statistics: ${response.status} - ${errorText}`);
      }

      const data = await response.json();
      console.log('📦 User Stats API Response data:', data);
      setUserStats(data);
    } catch (err) {
      console.error('❌ fetchUserStats error:', err);
    }
  }, []); // Empty dependency array

  useEffect(() => {
    fetchUsers(currentPage, searchTerm, roleFilter);
    fetchUserStats();
  }, [currentPage, searchTerm, roleFilter, fetchUsers, fetchUserStats]);

  const handleSearch = (value: string) => {
    setSearchTerm(value);
    setCurrentPage(1);
  };

  const handleRoleFilter = (role: string) => {
    setRoleFilter(role);
    setCurrentPage(1);
  };

  const handleEditUser = (user: User) => {
    setSelectedUser(user);
    setIsEditModalOpen(true);
  };

  const handleDeleteUser = (user: User) => {
    setSelectedUser(user);
    setIsDeleteModalOpen(true);
  };

  const handleUserCreated = () => {
    fetchUsers(currentPage, searchTerm, roleFilter);
    fetchUserStats();
    setIsCreateModalOpen(false);
  };

  const handleUserUpdated = () => {
    fetchUsers(currentPage, searchTerm, roleFilter);
    fetchUserStats();
    setIsEditModalOpen(false);
    setSelectedUser(null);
  };

  const handleUserDeleted = () => {
    fetchUsers(currentPage, searchTerm, roleFilter);
    fetchUserStats();
    setIsDeleteModalOpen(false);
    setSelectedUser(null);
  };

  const handleBulkRoleUpdate = async (newRole: 'client' | 'admin' | 'groomer') => {
    if (selectedUserIds.length === 0) return;

    try {
      const token = localStorage.getItem('auth_token');
      const response = await fetch(apiUrl('/users/bulk-update-roles'), {
        method: 'PATCH',
        headers: {
          'Authorization': `Bearer ${token}`,
          'Content-Type': 'application/json'
        },
        body: JSON.stringify({
          userIds: selectedUserIds,
          role: newRole
        })
      });

      if (!response.ok) {
        throw new Error('Failed to update user roles');
      }

      fetchUsers(currentPage, searchTerm, roleFilter);
      fetchUserStats();
      setSelectedUserIds([]);
    } catch (err) {
      setError(err instanceof Error ? err.message : 'Failed to update user roles');
    }
  };

  const toggleUserSelection = (userId: number) => {
    setSelectedUserIds(prev => 
      prev.includes(userId) 
        ? prev.filter(id => id !== userId)
        : [...prev, userId]
    );
  };

  const toggleSelectAll = () => {
    if (selectedUserIds.length === users.length) {
      setSelectedUserIds([]);
    } else {
      setSelectedUserIds(users.map(user => user.id));
    }
  };

  const getRoleIcon = (role: string) => {
    switch (role) {
      case 'admin':
        return <Shield className="w-4 h-4 text-red-500" />;
      case 'groomer':
        return <UserCog className="w-4 h-4 text-blue-500" />;
      case 'client':
        return <UserCheck className="w-4 h-4 text-green-500" />;
      default:
        return <Users className="w-4 h-4 text-gray-500" />;
    }
  };

  const getRoleBadgeClass = (role: string) => {
    switch (role) {
      case 'admin':
        return 'bg-red-100 text-red-800 border-red-200';
      case 'groomer':
        return 'bg-blue-100 text-blue-800 border-blue-200';
      case 'client':
        return 'bg-green-100 text-green-800 border-green-200';
      default:
        return 'bg-gray-100 text-gray-800 border-gray-200';
    }
  };

  if (loading && !users.length) {
    return (
      <div className="flex items-center justify-center h-64">
        <div className="animate-spin rounded-full h-8 w-8 border-b-2 border-amber-600"></div>
      </div>
    );
  }

  return (
    <div className="space-y-6">
      {/* Header */}
      <div className="bg-white rounded-lg shadow-sm border border-gray-200 p-4 md:p-6">
        <div className="flex flex-col sm:flex-row sm:items-center sm:justify-between gap-4">
          <div>
            <h1 className="text-xl md:text-2xl font-bold text-gray-900">User Management</h1>
            <p className="text-sm md:text-base text-gray-600 mt-1">Manage user accounts, roles, and permissions</p>
          </div>
          <button
            onClick={() => setIsCreateModalOpen(true)}
            className="bg-gradient-to-r from-rose-500 to-rose-600 text-white px-4 md:px-6 py-2 md:py-3 rounded-full hover:from-rose-600 hover:to-rose-700 hover:shadow-lg transform hover:scale-105 transition-all duration-300 font-semibold text-sm md:text-base"
          >
            + Add User
          </button>
        </div>
      </div>

      {/* Statistics Cards */}
      {userStats && (
<<<<<<< HEAD
        <div className="grid grid-cols-2 lg:grid-cols-4 gap-3 md:gap-4">
          <div className="bg-white p-3 md:p-6 rounded-lg shadow-sm border border-gray-200">
            <div className="flex items-center">
              <Users className="w-6 h-6 md:w-8 md:h-8 text-gray-600" />
              <div className="ml-2 md:ml-4">
                <p className="text-xs md:text-sm text-gray-600">Total Users</p>
                <p className="text-lg md:text-2xl font-bold text-gray-900">{userStats.overview?.users || 0}</p>
              </div>
            </div>
          </div>
          <div className="bg-white p-3 md:p-6 rounded-lg shadow-sm border border-gray-200">
            <div className="flex items-center">
              <UserCheck className="w-6 h-6 md:w-8 md:h-8 text-green-600" />
              <div className="ml-2 md:ml-4">
                <p className="text-xs md:text-sm text-gray-600">Clients</p>
                <p className="text-lg md:text-2xl font-bold text-gray-900">{userStats.overview?.clients || 0}</p>
              </div>
            </div>
          </div>
          <div className="bg-white p-3 md:p-6 rounded-lg shadow-sm border border-gray-200">
            <div className="flex items-center">
              <UserCog className="w-6 h-6 md:w-8 md:h-8 text-blue-600" />
              <div className="ml-2 md:ml-4">
                <p className="text-xs md:text-sm text-gray-600">Groomers</p>
                <p className="text-lg md:text-2xl font-bold text-gray-900">{userStats.overview?.groomers || 0}</p>
              </div>
            </div>
          </div>
          <div className="bg-white p-3 md:p-6 rounded-lg shadow-sm border border-gray-200">
            <div className="flex items-center">
              <Shield className="w-6 h-6 md:w-8 md:h-8 text-red-600" />
              <div className="ml-2 md:ml-4">
                <p className="text-xs md:text-sm text-gray-600">Admins</p>
                <p className="text-lg md:text-2xl font-bold text-gray-900">{userStats.overview?.admins || 0}</p>
=======
        <div className="grid grid-cols-2 lg:grid-cols-4 gap-4">
          <div className="bg-white p-4 lg:p-6 rounded-lg shadow-sm border border-gray-200">
            <div className="flex items-center">
              <Users className="w-6 h-6 lg:w-8 lg:h-8 text-gray-600" />
              <div className="ml-3 lg:ml-4">
                <p className="text-xs lg:text-sm text-gray-600">Total Users</p>
                <p className="text-lg lg:text-2xl font-bold text-gray-900">{userStats.overview?.users || 0}</p>
              </div>
            </div>
          </div>
          <div className="bg-white p-4 lg:p-6 rounded-lg shadow-sm border border-gray-200">
            <div className="flex items-center">
              <UserCheck className="w-6 h-6 lg:w-8 lg:h-8 text-green-600" />
              <div className="ml-3 lg:ml-4">
                <p className="text-xs lg:text-sm text-gray-600">Clients</p>
                <p className="text-lg lg:text-2xl font-bold text-gray-900">{userStats.overview?.clients || 0}</p>
              </div>
            </div>
          </div>
          <div className="bg-white p-4 lg:p-6 rounded-lg shadow-sm border border-gray-200">
            <div className="flex items-center">
              <UserCog className="w-6 h-6 lg:w-8 lg:h-8 text-blue-600" />
              <div className="ml-3 lg:ml-4">
                <p className="text-xs lg:text-sm text-gray-600">Groomers</p>
                <p className="text-lg lg:text-2xl font-bold text-gray-900">{userStats.overview?.groomers || 0}</p>
              </div>
            </div>
          </div>
          <div className="bg-white p-4 lg:p-6 rounded-lg shadow-sm border border-gray-200">
            <div className="flex items-center">
              <Shield className="w-6 h-6 lg:w-8 lg:h-8 text-red-600" />
              <div className="ml-3 lg:ml-4">
                <p className="text-xs lg:text-sm text-gray-600">Admins</p>
                <p className="text-lg lg:text-2xl font-bold text-gray-900">{userStats.overview?.admins || 0}</p>
>>>>>>> a0dacf36
              </div>
            </div>
          </div>
        </div>
<<<<<<< HEAD
      )}      {/* Filters and Search */}
      <div className="bg-white rounded-lg shadow-sm border border-gray-200 p-4 md:p-6">
        <div className="flex flex-col sm:flex-row gap-3 md:gap-4">
=======
      )}

      {/* Filters and Search */}
      <div className="bg-white rounded-lg shadow-sm border border-gray-200 p-6">
        <div className="flex flex-col space-y-4 lg:flex-row lg:space-y-0 lg:gap-4">
>>>>>>> a0dacf36
          <div className="flex-1">
            <div className="relative">
              <Search className="absolute left-3 top-1/2 transform -translate-y-1/2 text-gray-400 w-4 h-4" />
              <input
                type="text"
                placeholder="Search users by name or email..."
                value={searchTerm}
                onChange={(e) => handleSearch(e.target.value)}
                className="w-full pl-10 pr-4 py-2 text-sm md:text-base border border-gray-300 rounded-lg focus:ring-2 focus:ring-amber-500 focus:border-transparent"
              />
            </div>
          </div>
          <div className="flex gap-2">
            <select
              value={roleFilter}
              onChange={(e) => handleRoleFilter(e.target.value)}
<<<<<<< HEAD
              className="px-3 md:px-4 py-2 text-sm md:text-base border border-gray-300 rounded-lg focus:ring-2 focus:ring-amber-500 focus:border-transparent"
=======
              className="flex-1 lg:flex-none px-4 py-2 border border-gray-300 rounded-lg focus:ring-2 focus:ring-amber-500 focus:border-transparent"
>>>>>>> a0dacf36
            >
              <option value="all">All Roles</option>
              <option value="client">Clients</option>
              <option value="groomer">Groomers</option>
              <option value="admin">Admins</option>
            </select>
          </div>
        </div>

        {/* Bulk Actions - Responsive */}
        {selectedUserIds.length > 0 && (
<<<<<<< HEAD
          <div className="mt-4 p-3 md:p-4 bg-amber-50 border border-amber-200 rounded-lg">
            <div className="flex flex-col sm:flex-row sm:items-center sm:justify-between gap-3">
              <span className="text-xs md:text-sm text-amber-800">
                {selectedUserIds.length} user(s) selected
              </span>
              <div className="flex flex-wrap gap-2">
                <button
                  onClick={() => handleBulkRoleUpdate('client')}
                  className="px-2 md:px-3 py-1 text-xs bg-green-600 text-white rounded hover:bg-green-700"
=======
          <div className="mt-4 p-4 bg-amber-50 border border-amber-200 rounded-lg">
            <div className="flex flex-col space-y-3 lg:flex-row lg:items-center lg:justify-between lg:space-y-0">
              <span className="text-sm text-amber-800">
                {selectedUserIds.length} user(s) selected
              </span>
              <div className="flex flex-col gap-2 sm:flex-row sm:gap-2">
                <button
                  onClick={() => handleBulkRoleUpdate('client')}
                  className="px-3 py-2 text-xs bg-green-600 text-white rounded hover:bg-green-700 transition-colors"
>>>>>>> a0dacf36
                >
                  Make Clients
                </button>
                <button
                  onClick={() => handleBulkRoleUpdate('groomer')}
<<<<<<< HEAD
                  className="px-2 md:px-3 py-1 text-xs bg-blue-600 text-white rounded hover:bg-blue-700"
=======
                  className="px-3 py-2 text-xs bg-blue-600 text-white rounded hover:bg-blue-700 transition-colors"
>>>>>>> a0dacf36
                >
                  Make Groomers
                </button>
                <button
                  onClick={() => handleBulkRoleUpdate('admin')}
<<<<<<< HEAD
                  className="px-2 md:px-3 py-1 text-xs bg-red-600 text-white rounded hover:bg-red-700"
=======
                  className="px-3 py-2 text-xs bg-red-600 text-white rounded hover:bg-red-700 transition-colors"
>>>>>>> a0dacf36
                >
                  Make Admins
                </button>
                <button
                  onClick={() => setSelectedUserIds([])}
<<<<<<< HEAD
                  className="px-2 md:px-3 py-1 text-xs bg-gray-600 text-white rounded hover:bg-gray-700"
=======
                  className="px-3 py-2 text-xs bg-gray-600 text-white rounded hover:bg-gray-700 transition-colors"
>>>>>>> a0dacf36
                >
                  Clear Selection
                </button>
              </div>
            </div>
          </div>
        )}
      </div>

      {/* Error Message */}
      {error && (
        <div className="bg-red-50 border border-red-200 rounded-lg p-4">
          <p className="text-red-800">{error}</p>
        </div>
      )}

      {/* Users List - Responsive Design */}
      <div className="bg-white rounded-lg shadow-sm border border-gray-200 overflow-hidden">
        {/* Desktop Table View */}
        <div className="hidden lg:block overflow-x-auto">
          <table className="w-full">
            <thead className="bg-gray-50 border-b border-gray-200">
              <tr>
                <th className="px-3 md:px-6 py-3 text-left">
                  <input
                    type="checkbox"
                    checked={selectedUserIds.length === users.length && users.length > 0}
                    onChange={toggleSelectAll}
                    className="rounded border-gray-300 text-amber-600 focus:ring-amber-500"
                  />
                </th>
                <th className="px-3 md:px-6 py-3 text-left text-xs font-medium text-gray-500 uppercase tracking-wider">
                  User
                </th>
                <th className="px-3 md:px-6 py-3 text-left text-xs font-medium text-gray-500 uppercase tracking-wider">
                  Role
                </th>
                <th className="hidden sm:table-cell px-3 md:px-6 py-3 text-left text-xs font-medium text-gray-500 uppercase tracking-wider">
                  Created
                </th>
                <th className="px-3 md:px-6 py-3 text-left text-xs font-medium text-gray-500 uppercase tracking-wider">
                  Actions
                </th>
              </tr>
            </thead>
            <tbody className="divide-y divide-gray-200">
              {users.map((user) => (
                <tr key={user.id} className="hover:bg-gray-50">
                  <td className="px-3 md:px-6 py-4">
                    <input
                      type="checkbox"
                      checked={selectedUserIds.includes(user.id)}
                      onChange={() => toggleUserSelection(user.id)}
                      className="rounded border-gray-300 text-amber-600 focus:ring-amber-500"
                    />
                  </td>
                  <td className="px-3 md:px-6 py-4">
                    <div>
                      <div className="text-sm font-medium text-gray-900">{user.name}</div>
                      <div className="text-xs md:text-sm text-gray-500 truncate">{user.email}</div>
                    </div>
                  </td>
                  <td className="px-3 md:px-6 py-4">
                    <span className={`inline-flex items-center px-2 md:px-2.5 py-0.5 rounded-full text-xs font-medium border ${getRoleBadgeClass(user.role)}`}>
                      {getRoleIcon(user.role)}
                      <span className="ml-1 capitalize">{user.role}</span>
                    </span>
                  </td>
                  <td className="hidden sm:table-cell px-3 md:px-6 py-4 text-xs md:text-sm text-gray-500">
                    {user.createdAt ? new Date(user.createdAt).toLocaleDateString() : 'N/A'}
                  </td>
                  <td className="px-3 md:px-6 py-4">
                    <div className="flex items-center gap-1 md:gap-2">
                      <button
                        onClick={() => handleEditUser(user)}
                        className="text-amber-600 hover:text-amber-700 p-1 rounded"
                        title="Edit user"
                      >
                        <Edit className="w-4 h-4" />
                      </button>
                      <button
                        onClick={() => handleDeleteUser(user)}
                        className="text-red-600 hover:text-red-700 p-1 rounded"
                        title="Delete user"
                      >
                        <Trash2 className="w-4 h-4" />
                      </button>
                    </div>
                  </td>
                </tr>
              ))}
            </tbody>
          </table>
        </div>

        {/* Mobile Card View */}
        <div className="lg:hidden">
          {/* Mobile Select All */}
          <div className="p-4 border-b border-gray-200 bg-gray-50">
            <label className="flex items-center">
              <input
                type="checkbox"
                checked={selectedUserIds.length === users.length && users.length > 0}
                onChange={toggleSelectAll}
                className="rounded border-gray-300 text-amber-600 focus:ring-amber-500"
              />
              <span className="ml-2 text-sm text-gray-600">
                Select all ({users.length} users)
              </span>
            </label>
          </div>

          {/* Mobile User Cards */}
          <div className="divide-y divide-gray-200">
            {users.map((user) => (
              <div key={user.id} className="p-4">
                <div className="flex items-start space-x-3">
                  <input
                    type="checkbox"
                    checked={selectedUserIds.includes(user.id)}
                    onChange={() => toggleUserSelection(user.id)}
                    className="mt-1 rounded border-gray-300 text-amber-600 focus:ring-amber-500"
                  />
                  <div className="flex-1 min-w-0">
                    <div className="flex items-center justify-between mb-2">
                      <div className="flex-1">
                        <h3 className="text-sm font-medium text-gray-900 truncate">{user.name}</h3>
                        <p className="text-sm text-gray-500 truncate">{user.email}</p>
                      </div>
                      <div className="flex items-center gap-2 ml-2">
                        <button
                          onClick={() => handleEditUser(user)}
                          className="text-amber-600 hover:text-amber-700 p-1 rounded"
                          title="Edit user"
                        >
                          <Edit className="w-4 h-4" />
                        </button>
                        <button
                          onClick={() => handleDeleteUser(user)}
                          className="text-red-600 hover:text-red-700 p-1 rounded"
                          title="Delete user"
                        >
                          <Trash2 className="w-4 h-4" />
                        </button>
                      </div>
                    </div>
                    <div className="flex items-center justify-between">
                      <span className={`inline-flex items-center px-2.5 py-0.5 rounded-full text-xs font-medium border ${getRoleBadgeClass(user.role)}`}>
                        {getRoleIcon(user.role)}
                        <span className="ml-1 capitalize">{user.role}</span>
                      </span>
                      <span className="text-xs text-gray-500">
                        {user.createdAt ? new Date(user.createdAt).toLocaleDateString() : 'N/A'}
                      </span>
                    </div>
                  </div>
                </div>
              </div>
            ))}
          </div>
        </div>

        {/* Pagination */}
        {pagination && pagination.totalPages > 1 && (
          <div className="px-3 md:px-6 py-3 border-t border-gray-200 flex flex-col sm:flex-row items-center justify-between gap-3">
            <div className="text-xs md:text-sm text-gray-500">
              Showing {users.length} of {pagination.total} users
            </div>
            <div className="flex items-center gap-2">
              <button
                onClick={() => setCurrentPage(prev => prev - 1)}
                disabled={currentPage <= 1}
                className="px-2 md:px-3 py-1 text-xs md:text-sm border border-gray-300 rounded hover:bg-gray-50 disabled:opacity-50 disabled:cursor-not-allowed"
              >
                Previous
              </button>
              <span className="px-2 md:px-3 py-1 text-xs md:text-sm text-gray-600">
                Page {pagination.page} of {pagination.totalPages}
              </span>
              <button
                onClick={() => setCurrentPage(prev => prev + 1)}
                disabled={currentPage >= pagination.totalPages}
                className="px-2 md:px-3 py-1 text-xs md:text-sm border border-gray-300 rounded hover:bg-gray-50 disabled:opacity-50 disabled:cursor-not-allowed"
              >
                Next
              </button>
            </div>
          </div>
        )}
      </div>

      {users.length === 0 && !loading && (
        <div className="bg-white rounded-lg shadow-sm border border-gray-200 p-8 md:p-12 text-center">
          <Users className="w-10 h-10 md:w-12 md:h-12 text-gray-400 mx-auto mb-4" />
          <h3 className="text-base md:text-lg font-medium text-gray-900 mb-2">No users found</h3>
          <p className="text-sm md:text-base text-gray-500 mb-4">
            {searchTerm || roleFilter !== 'all' 
              ? 'Try adjusting your search criteria or filters.'
              : 'Get started by creating your first user.'}
          </p>
          {!searchTerm && roleFilter === 'all' && (
            <button
              onClick={() => setIsCreateModalOpen(true)}
              className="bg-gradient-to-r from-rose-500 to-rose-600 text-white px-4 md:px-6 py-2 md:py-3 rounded-full hover:from-rose-600 hover:to-rose-700 hover:shadow-lg transform hover:scale-105 transition-all duration-300 font-semibold text-sm md:text-base"
            >
              + Add First User
            </button>
          )}
        </div>
      )}

      {/* Modals */}
      <CreateUserModal
        isOpen={isCreateModalOpen}
        onClose={() => setIsCreateModalOpen(false)}
        onUserCreated={handleUserCreated}
      />

      {selectedUser && (
        <>
          <EditUserModal
            isOpen={isEditModalOpen}
            onClose={() => {
              setIsEditModalOpen(false);
              setSelectedUser(null);
            }}
            onUserUpdated={handleUserUpdated}
            user={selectedUser}
          />

          <DeleteUserModal
            isOpen={isDeleteModalOpen}
            onClose={() => {
              setIsDeleteModalOpen(false);
              setSelectedUser(null);
            }}
            onUserDeleted={handleUserDeleted}
            user={selectedUser}
          />
        </>
      )}
    </div>
  );
};

export default UserManagement;<|MERGE_RESOLUTION|>--- conflicted
+++ resolved
@@ -280,92 +280,49 @@
 
       {/* Statistics Cards */}
       {userStats && (
-<<<<<<< HEAD
-        <div className="grid grid-cols-2 lg:grid-cols-4 gap-3 md:gap-4">
-          <div className="bg-white p-3 md:p-6 rounded-lg shadow-sm border border-gray-200">
+        <div className="grid grid-cols-1 md:grid-cols-4 gap-4">
+          <div className="bg-white p-6 rounded-lg shadow-sm border border-gray-200">
             <div className="flex items-center">
-              <Users className="w-6 h-6 md:w-8 md:h-8 text-gray-600" />
-              <div className="ml-2 md:ml-4">
-                <p className="text-xs md:text-sm text-gray-600">Total Users</p>
-                <p className="text-lg md:text-2xl font-bold text-gray-900">{userStats.overview?.users || 0}</p>
+              <Users className="w-8 h-8 text-gray-600" />
+              <div className="ml-4">
+                <p className="text-sm text-gray-600">Total Users</p>
+                <p className="text-2xl font-bold text-gray-900">{userStats.overview?.users || 0}</p>
               </div>
             </div>
           </div>
-          <div className="bg-white p-3 md:p-6 rounded-lg shadow-sm border border-gray-200">
+          <div className="bg-white p-6 rounded-lg shadow-sm border border-gray-200">
             <div className="flex items-center">
-              <UserCheck className="w-6 h-6 md:w-8 md:h-8 text-green-600" />
-              <div className="ml-2 md:ml-4">
-                <p className="text-xs md:text-sm text-gray-600">Clients</p>
-                <p className="text-lg md:text-2xl font-bold text-gray-900">{userStats.overview?.clients || 0}</p>
+              <UserCheck className="w-8 h-8 text-green-600" />
+              <div className="ml-4">
+                <p className="text-sm text-gray-600">Clients</p>
+                                <p className="text-2xl font-bold text-gray-900">{userStats.overview?.clients || 0}</p>
               </div>
             </div>
           </div>
-          <div className="bg-white p-3 md:p-6 rounded-lg shadow-sm border border-gray-200">
+          <div className="bg-white p-6 rounded-lg shadow-sm border border-gray-200">
             <div className="flex items-center">
-              <UserCog className="w-6 h-6 md:w-8 md:h-8 text-blue-600" />
-              <div className="ml-2 md:ml-4">
-                <p className="text-xs md:text-sm text-gray-600">Groomers</p>
-                <p className="text-lg md:text-2xl font-bold text-gray-900">{userStats.overview?.groomers || 0}</p>
+              <UserCog className="w-8 h-8 text-blue-600" />
+              <div className="ml-4">
+                <p className="text-sm text-gray-600">Groomers</p>
+                <p className="text-2xl font-bold text-gray-900">0</p>
               </div>
             </div>
           </div>
-          <div className="bg-white p-3 md:p-6 rounded-lg shadow-sm border border-gray-200">
+          <div className="bg-white p-6 rounded-lg shadow-sm border border-gray-200">
             <div className="flex items-center">
-              <Shield className="w-6 h-6 md:w-8 md:h-8 text-red-600" />
-              <div className="ml-2 md:ml-4">
-                <p className="text-xs md:text-sm text-gray-600">Admins</p>
-                <p className="text-lg md:text-2xl font-bold text-gray-900">{userStats.overview?.admins || 0}</p>
-=======
-        <div className="grid grid-cols-2 lg:grid-cols-4 gap-4">
-          <div className="bg-white p-4 lg:p-6 rounded-lg shadow-sm border border-gray-200">
-            <div className="flex items-center">
-              <Users className="w-6 h-6 lg:w-8 lg:h-8 text-gray-600" />
-              <div className="ml-3 lg:ml-4">
-                <p className="text-xs lg:text-sm text-gray-600">Total Users</p>
-                <p className="text-lg lg:text-2xl font-bold text-gray-900">{userStats.overview?.users || 0}</p>
+              <Shield className="w-8 h-8 text-red-600" />
+              <div className="ml-4">
+                <p className="text-sm text-gray-600">Admins</p>
+                <p className="text-2xl font-bold text-gray-900">{userStats.overview?.admins || 0}</p>
               </div>
             </div>
           </div>
-          <div className="bg-white p-4 lg:p-6 rounded-lg shadow-sm border border-gray-200">
-            <div className="flex items-center">
-              <UserCheck className="w-6 h-6 lg:w-8 lg:h-8 text-green-600" />
-              <div className="ml-3 lg:ml-4">
-                <p className="text-xs lg:text-sm text-gray-600">Clients</p>
-                <p className="text-lg lg:text-2xl font-bold text-gray-900">{userStats.overview?.clients || 0}</p>
-              </div>
-            </div>
-          </div>
-          <div className="bg-white p-4 lg:p-6 rounded-lg shadow-sm border border-gray-200">
-            <div className="flex items-center">
-              <UserCog className="w-6 h-6 lg:w-8 lg:h-8 text-blue-600" />
-              <div className="ml-3 lg:ml-4">
-                <p className="text-xs lg:text-sm text-gray-600">Groomers</p>
-                <p className="text-lg lg:text-2xl font-bold text-gray-900">{userStats.overview?.groomers || 0}</p>
-              </div>
-            </div>
-          </div>
-          <div className="bg-white p-4 lg:p-6 rounded-lg shadow-sm border border-gray-200">
-            <div className="flex items-center">
-              <Shield className="w-6 h-6 lg:w-8 lg:h-8 text-red-600" />
-              <div className="ml-3 lg:ml-4">
-                <p className="text-xs lg:text-sm text-gray-600">Admins</p>
-                <p className="text-lg lg:text-2xl font-bold text-gray-900">{userStats.overview?.admins || 0}</p>
->>>>>>> a0dacf36
-              </div>
-            </div>
-          </div>
         </div>
-<<<<<<< HEAD
-      )}      {/* Filters and Search */}
-      <div className="bg-white rounded-lg shadow-sm border border-gray-200 p-4 md:p-6">
-        <div className="flex flex-col sm:flex-row gap-3 md:gap-4">
-=======
       )}
 
       {/* Filters and Search */}
       <div className="bg-white rounded-lg shadow-sm border border-gray-200 p-6">
-        <div className="flex flex-col space-y-4 lg:flex-row lg:space-y-0 lg:gap-4">
->>>>>>> a0dacf36
+        <div className="flex flex-col lg:flex-row gap-4">
           <div className="flex-1">
             <div className="relative">
               <Search className="absolute left-3 top-1/2 transform -translate-y-1/2 text-gray-400 w-4 h-4" />
@@ -382,11 +339,7 @@
             <select
               value={roleFilter}
               onChange={(e) => handleRoleFilter(e.target.value)}
-<<<<<<< HEAD
-              className="px-3 md:px-4 py-2 text-sm md:text-base border border-gray-300 rounded-lg focus:ring-2 focus:ring-amber-500 focus:border-transparent"
-=======
-              className="flex-1 lg:flex-none px-4 py-2 border border-gray-300 rounded-lg focus:ring-2 focus:ring-amber-500 focus:border-transparent"
->>>>>>> a0dacf36
+              className="px-4 py-2 border border-gray-300 rounded-lg focus:ring-2 focus:ring-amber-500 focus:border-transparent"
             >
               <option value="all">All Roles</option>
               <option value="client">Clients</option>
@@ -398,57 +351,33 @@
 
         {/* Bulk Actions - Responsive */}
         {selectedUserIds.length > 0 && (
-<<<<<<< HEAD
-          <div className="mt-4 p-3 md:p-4 bg-amber-50 border border-amber-200 rounded-lg">
-            <div className="flex flex-col sm:flex-row sm:items-center sm:justify-between gap-3">
-              <span className="text-xs md:text-sm text-amber-800">
-                {selectedUserIds.length} user(s) selected
-              </span>
-              <div className="flex flex-wrap gap-2">
-                <button
-                  onClick={() => handleBulkRoleUpdate('client')}
-                  className="px-2 md:px-3 py-1 text-xs bg-green-600 text-white rounded hover:bg-green-700"
-=======
           <div className="mt-4 p-4 bg-amber-50 border border-amber-200 rounded-lg">
-            <div className="flex flex-col space-y-3 lg:flex-row lg:items-center lg:justify-between lg:space-y-0">
+            <div className="flex items-center justify-between">
               <span className="text-sm text-amber-800">
                 {selectedUserIds.length} user(s) selected
               </span>
-              <div className="flex flex-col gap-2 sm:flex-row sm:gap-2">
+              <div className="flex gap-2">
                 <button
                   onClick={() => handleBulkRoleUpdate('client')}
-                  className="px-3 py-2 text-xs bg-green-600 text-white rounded hover:bg-green-700 transition-colors"
->>>>>>> a0dacf36
+                  className="px-3 py-1 text-xs bg-green-600 text-white rounded hover:bg-green-700"
                 >
                   Make Clients
                 </button>
                 <button
                   onClick={() => handleBulkRoleUpdate('groomer')}
-<<<<<<< HEAD
-                  className="px-2 md:px-3 py-1 text-xs bg-blue-600 text-white rounded hover:bg-blue-700"
-=======
-                  className="px-3 py-2 text-xs bg-blue-600 text-white rounded hover:bg-blue-700 transition-colors"
->>>>>>> a0dacf36
+                  className="px-3 py-1 text-xs bg-blue-600 text-white rounded hover:bg-blue-700"
                 >
                   Make Groomers
                 </button>
                 <button
                   onClick={() => handleBulkRoleUpdate('admin')}
-<<<<<<< HEAD
-                  className="px-2 md:px-3 py-1 text-xs bg-red-600 text-white rounded hover:bg-red-700"
-=======
-                  className="px-3 py-2 text-xs bg-red-600 text-white rounded hover:bg-red-700 transition-colors"
->>>>>>> a0dacf36
+                  className="px-3 py-1 text-xs bg-red-600 text-white rounded hover:bg-red-700"
                 >
                   Make Admins
                 </button>
                 <button
                   onClick={() => setSelectedUserIds([])}
-<<<<<<< HEAD
-                  className="px-2 md:px-3 py-1 text-xs bg-gray-600 text-white rounded hover:bg-gray-700"
-=======
-                  className="px-3 py-2 text-xs bg-gray-600 text-white rounded hover:bg-gray-700 transition-colors"
->>>>>>> a0dacf36
+                  className="px-3 py-1 text-xs bg-gray-600 text-white rounded hover:bg-gray-700"
                 >
                   Clear Selection
                 </button>
